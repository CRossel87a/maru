--- conflicted
+++ resolved
@@ -9,11 +9,6 @@
 package maru.p2p
 
 import java.time.Duration
-<<<<<<< HEAD
-import java.util.concurrent.CompletableFuture
-=======
-import java.util.Optional
->>>>>>> 76ab84d4
 import java.util.concurrent.ConcurrentHashMap
 import java.util.concurrent.Executors
 import java.util.concurrent.ScheduledExecutorService
@@ -35,7 +30,7 @@
 class MaruPeerManager(
   private val scheduler: ScheduledExecutorService = Executors.newSingleThreadScheduledExecutor(),
   private val maruPeerFactory: MaruPeerFactory,
-  p2pConfig: P2P,
+  private val p2pConfig: P2P,
 ) : PeerHandler,
   PeerLookup {
   init {
@@ -50,14 +45,10 @@
 
   private val connectionInProgress = mutableListOf<Bytes>()
   private var discoveryService: MaruDiscoveryService? = null
-<<<<<<< HEAD
-  private lateinit var p2pNetwork: P2PNetwork<Peer>
-=======
 
   private lateinit var p2pNetwork: P2PNetwork<Peer>
 
   @Volatile
->>>>>>> 76ab84d4
   private var stopCalled = false
 
   fun start(
@@ -94,7 +85,7 @@
             }
           }.whenComplete { _, _ ->
             currentlySearching.set(false)
-            log.debug("Peer count: {}. Max Peers: {}", p2pNetwork.peerCount, maxPeers)
+            log.debug("peerCount={}. maxPeers={}", p2pNetwork.peerCount, maxPeers)
             if (!stopCalled && p2pNetwork.peerCount < maxPeers) {
               scheduler.schedule({ searchForPeersUntilMaxReached() }, 1, TimeUnit.SECONDS)
             }
@@ -122,13 +113,13 @@
     if (maruPeer.connectionInitiatedLocally()) {
       maruPeer.sendStatus()
     } else {
-      maruPeer.scheduleDisconnectIfStatusNotReceived(STATUS_TIMEOUT_SECONDS)
+      maruPeer.scheduleDisconnectIfStatusNotReceived(p2pConfig.statusUpdateTimeout)
     }
   }
 
   override fun onDisconnect(peer: Peer) {
     connectedPeers.remove(peer.id)
-    log.info("Peer {} disconnected", peer.id)
+    log.debug("Peer={} disconnected", peer.id)
     if (!stopCalled && p2pNetwork.peerCount < maxPeers) {
       searchForPeersUntilMaxReached()
     }
@@ -140,10 +131,10 @@
 
   private fun tryToConnectIfNotFull(peer: MaruDiscoveryPeer) {
     try {
+      if (stopCalled) {
+        return
+      }
       synchronized(connectionInProgress) {
-        if (stopCalled) {
-          return
-        }
         if (p2pNetwork.peerCount >= maxPeers || connectionInProgress.contains(peer.nodeIdBytes)) {
           return
         }
