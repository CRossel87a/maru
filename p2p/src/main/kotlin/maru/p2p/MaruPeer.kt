/*
 * Copyright Consensys Software Inc.
 *
 * This file is dual-licensed under either the MIT license or Apache License 2.0.
 * See the LICENSE-MIT and LICENSE-APACHE files in the repository root for details.
 *
 * SPDX-License-Identifier: MIT OR Apache-2.0
 */
package maru.p2p

import java.util.Optional
import java.util.concurrent.Executors
import java.util.concurrent.ScheduledExecutorService
import java.util.concurrent.ScheduledFuture
import java.util.concurrent.TimeUnit
import java.util.concurrent.atomic.AtomicReference
import kotlin.time.Duration
import maru.config.P2PConfig
import maru.p2p.messages.BeaconBlocksByRangeRequest
import maru.p2p.messages.BeaconBlocksByRangeResponse
import maru.p2p.messages.Status
import maru.p2p.messages.StatusManager
import org.apache.logging.log4j.LogManager
import org.apache.logging.log4j.Logger
import tech.pegasys.teku.infrastructure.async.SafeFuture
import tech.pegasys.teku.networking.p2p.network.PeerAddress
import tech.pegasys.teku.networking.p2p.peer.DisconnectReason
import tech.pegasys.teku.networking.p2p.peer.DisconnectRequestHandler
import tech.pegasys.teku.networking.p2p.peer.Peer
import tech.pegasys.teku.networking.p2p.peer.PeerDisconnectedException
import tech.pegasys.teku.networking.p2p.peer.PeerDisconnectedSubscriber
import tech.pegasys.teku.networking.p2p.reputation.ReputationAdjustment
import tech.pegasys.teku.networking.p2p.rpc.RpcMethod
import tech.pegasys.teku.networking.p2p.rpc.RpcRequestHandler
import tech.pegasys.teku.networking.p2p.rpc.RpcResponseHandler
import tech.pegasys.teku.networking.p2p.rpc.RpcStreamController

interface MaruPeer : Peer {
  fun getStatus(): Status?

  fun sendStatus(): SafeFuture<Unit>

  fun expectStatus(): Unit

  fun updateStatus(newStatus: Status)

  fun sendBeaconBlocksByRange(
    startBlockNumber: ULong,
    count: ULong,
  ): SafeFuture<BeaconBlocksByRangeResponse>
}

fun MaruPeer.toLogString(): String {
  // e.g 16Uiu2HAmNp6gzhT3GwJQjUw6awr3o75SEr9ZVWVfVX3Fq22ERsKS|/ip4/10.42.0.84/tcp/45166|91
  // useful to see which peer we are connected to and reported head
  return "{id=$id, addr=${this.address.toExternalForm()}, lastClBlockNumber=${getStatus()?.latestBlockNumber}}"
}

interface MaruPeerFactory {
  fun createMaruPeer(delegatePeer: Peer): MaruPeer
}

class DefaultMaruPeerFactory(
  private val rpcMethods: RpcMethods,
  private val statusManager: StatusManager,
  private val p2pConfig: P2PConfig,
) : MaruPeerFactory {
  override fun createMaruPeer(delegatePeer: Peer): MaruPeer =
    DefaultMaruPeer(
      delegatePeer = delegatePeer,
      rpcMethods = rpcMethods,
      statusManager = statusManager,
      p2pConfig = p2pConfig,
    )
}

class DefaultMaruPeer(
  private val delegatePeer: Peer,
  private val rpcMethods: RpcMethods,
  private val statusManager: StatusManager,
  private val scheduler: ScheduledExecutorService =
    Executors.newSingleThreadScheduledExecutor(
      Thread.ofVirtual().factory(),
    ),
  private val p2pConfig: P2PConfig,
) : MaruPeer {
  init {
    delegatePeer.subscribeDisconnect { _, _ ->
      scheduledDisconnect.ifPresent { it.cancel(true) }
      scheduler.shutdown()
    }
  }

  private val log: Logger = LogManager.getLogger(this.javaClass)
  private val status = AtomicReference<Status?>(null)
<<<<<<< HEAD
  private var scheduledDisconnect: Optional<ScheduledFuture<*>> = Optional.empty()
=======
  internal var scheduledDisconnect: Optional<ScheduledFuture<*>> = Optional.empty()
>>>>>>> f7a4b21f

  override fun getStatus(): Status? = status.get()

  override fun sendStatus(): SafeFuture<Unit> {
    try {
      val statusMessage = statusManager.createStatusMessage()
      val sendRpcMessage: SafeFuture<Message<Status, RpcMessageType>> =
        sendRpcMessage(statusMessage, rpcMethods.status())
      scheduleDisconnectIfStatusNotReceived(p2pConfig.statusUpdate.timeout)
      return sendRpcMessage
        .thenApply { message -> message.payload }
        .whenComplete { status, error ->
          if (error != null) {
            disconnectImmediately(Optional.of(DisconnectReason.UNRESPONSIVE), false)
            if (error.cause !is PeerDisconnectedException) {
              log.debug("Failed to send status message to peer={}: errorMessage={}", this.id, error.message, error)
            }
          } else {
            updateStatus(status)
            try {
              if (!scheduler.isShutdown) {
                scheduler.schedule(
                  this::sendStatus,
                  p2pConfig.statusUpdate.refreshInterval.inWholeSeconds,
                  TimeUnit.SECONDS,
                )
              }
            } catch (e: Exception) {
              log.trace("Failed to schedule sendStatus to peerId={}", this.id, e)
            }
          }
        }.thenApply {}
    } catch (e: Exception) {
      if (e.cause !is PeerDisconnectedException) {
        log.error("Failed to send status message to peer={}", id, e)
      }
      return SafeFuture.failedFuture(e)
    }
  }

  override fun updateStatus(newStatus: Status) {
    scheduledDisconnect.ifPresent { it.cancel(false) }
    if (!statusManager.check(newStatus)) {
      disconnectCleanly(DisconnectReason.IRRELEVANT_NETWORK)
      return
    }
    status.set(newStatus)
    log.trace("Received status update from peer={}: status={}", id, newStatus)
    if (connectionInitiatedRemotely()) {
      scheduleDisconnectIfStatusNotReceived(
        p2pConfig.statusUpdate.refreshInterval + p2pConfig.statusUpdate.refreshIntervalLeeway,
      )
    }
  }

  fun scheduleDisconnectIfStatusNotReceived(delay: Duration) {
    scheduledDisconnect.ifPresent { it.cancel(false) }
    if (!scheduler.isShutdown) {
      try {
        scheduledDisconnect =
          Optional.of(
            scheduler.schedule(
              {
                log.debug("Disconnecting from peerId={} by timeout", this.id)
                disconnectCleanly(DisconnectReason.UNRESPONSIVE)
              },
              delay.inWholeMilliseconds,
              TimeUnit.MILLISECONDS,
            ),
          )
      } catch (e: Exception) {
        log.trace("Failed to schedule disconnect for peerId={}", this.id, e)
      }
    }
  }

  override fun expectStatus() {
    scheduleDisconnectIfStatusNotReceived(
      p2pConfig.statusUpdate.timeout + p2pConfig.statusUpdate.refreshIntervalLeeway,
    )
  }

  override fun sendBeaconBlocksByRange(
    startBlockNumber: ULong,
    count: ULong,
  ): SafeFuture<BeaconBlocksByRangeResponse> {
    val request = BeaconBlocksByRangeRequest(startBlockNumber, count)
    val message = Message(RpcMessageType.BEACON_BLOCKS_BY_RANGE, Version.V1, request)
    return sendRpcMessage(message, rpcMethods.beaconBlocksByRange())
      .thenApply { responseMessage -> responseMessage.payload }
  }

  fun <TRequest : Message<*, RpcMessageType>, TResponse : Message<*, RpcMessageType>> sendRpcMessage(
    message: TRequest,
    rpcMethod: MaruRpcMethod<TRequest, TResponse>,
  ): SafeFuture<TResponse> {
    val responseHandler = MaruRpcResponseHandler<TResponse>()
    return sendRequest<MaruOutgoingRpcRequestHandler<TResponse>, TRequest, MaruRpcResponseHandler<TResponse>>(
      rpcMethod,
      message,
      responseHandler,
    ).thenCompose {
      responseHandler.response()
    }
  }

  override fun getAddress(): PeerAddress = delegatePeer.address

  override fun getGossipScore(): Double = delegatePeer.gossipScore

  override fun isConnected(): Boolean = delegatePeer.isConnected

  override fun disconnectImmediately(
    reason: Optional<DisconnectReason>,
    locallyInitiated: Boolean,
  ) {
    scheduler.shutdown()
    delegatePeer.disconnectImmediately(reason, locallyInitiated)
  }

  override fun disconnectCleanly(reason: DisconnectReason?): SafeFuture<Void> {
    scheduler.shutdown()
    return delegatePeer.disconnectCleanly(reason)
  }

  override fun setDisconnectRequestHandler(handler: DisconnectRequestHandler) =
    delegatePeer.setDisconnectRequestHandler(handler)

  override fun subscribeDisconnect(subscriber: PeerDisconnectedSubscriber) =
    delegatePeer.subscribeDisconnect(subscriber)

  override fun <TOutgoingHandler : RpcRequestHandler, TRequest : Any, RespHandler : RpcResponseHandler<*>> sendRequest(
    rpcMethod: RpcMethod<TOutgoingHandler, TRequest, RespHandler>,
    request: TRequest,
    responseHandler: RespHandler,
  ): SafeFuture<RpcStreamController<TOutgoingHandler>> = delegatePeer.sendRequest(rpcMethod, request, responseHandler)

  override fun connectionInitiatedLocally(): Boolean = delegatePeer.connectionInitiatedLocally()

  override fun connectionInitiatedRemotely(): Boolean = delegatePeer.connectionInitiatedRemotely()

  override fun adjustReputation(adjustment: ReputationAdjustment) = delegatePeer.adjustReputation(adjustment)

  override fun toString(): String =
    "DefaultMaruPeer(id=${id.toBase58()}, status=${status.get()}, address=${getAddress()}, " +
      "gossipScore=${getGossipScore()}, connected=$isConnected)"
}<|MERGE_RESOLUTION|>--- conflicted
+++ resolved
@@ -93,11 +93,7 @@
 
   private val log: Logger = LogManager.getLogger(this.javaClass)
   private val status = AtomicReference<Status?>(null)
-<<<<<<< HEAD
-  private var scheduledDisconnect: Optional<ScheduledFuture<*>> = Optional.empty()
-=======
   internal var scheduledDisconnect: Optional<ScheduledFuture<*>> = Optional.empty()
->>>>>>> f7a4b21f
 
   override fun getStatus(): Status? = status.get()
 
