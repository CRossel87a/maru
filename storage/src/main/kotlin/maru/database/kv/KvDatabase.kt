/*
   Copyright 2025 Consensys Software Inc.

   Licensed under the Apache License, Version 2.0 (the "License");
   you may not use this file except in compliance with the License.
   You may obtain a copy of the License at

      http://www.apache.org/licenses/LICENSE-2.0

   Unless required by applicable law or agreed to in writing, software
   distributed under the License is distributed on an "AS IS" BASIS,
   WITHOUT WARRANTIES OR CONDITIONS OF ANY KIND, either express or implied.
   See the License for the specific language governing permissions and
   limitations under the License.
 */
package maru.database.kv

import kotlin.jvm.optionals.getOrNull
import maru.core.BeaconState
import maru.core.SealedBeaconBlock
import maru.database.BeaconChain
import maru.database.Updater
import tech.pegasys.teku.storage.server.kvstore.KvStoreAccessor
import tech.pegasys.teku.storage.server.kvstore.KvStoreAccessor.KvStoreTransaction
import tech.pegasys.teku.storage.server.kvstore.schema.KvStoreColumn
import tech.pegasys.teku.storage.server.kvstore.schema.KvStoreVariable

class KvDatabase(
  private val kvStoreAccessor: KvStoreAccessor,
) : BeaconChain {
  companion object {
    object Schema {
      val BeaconStateByBlockRoot: KvStoreColumn<ByteArray, BeaconState> =
        KvStoreColumn.create(
          1,
          KvStoreSerializers.BytesSerializer,
          KvStoreSerializers.BeaconStateSerializer,
        )

      val SealedBeaconBlockByBlockRoot: KvStoreColumn<ByteArray, SealedBeaconBlock> =
        KvStoreColumn.create(
          2,
          KvStoreSerializers.BytesSerializer,
          KvStoreSerializers.SealedBeaconBlockSerializer,
        )

      val BeaconBlockRootByBlockNumber: KvStoreColumn<ULong, ByteArray> =
        KvStoreColumn.create(
          3,
          KvStoreSerializers.ULongSerializer,
          KvStoreSerializers.BytesSerializer,
        )

      val LatestBeaconState: KvStoreVariable<BeaconState> =
        KvStoreVariable.create(
          1,
          KvStoreSerializers.BeaconStateSerializer,
        )

      val BlockRootByBlockNumber: KvStoreColumn<ULong, ByteArray> =
        KvStoreColumn.create(
          3,
          KvStoreSerializers.ULongSerializer,
          KvStoreSerializers.BytesSerializer,
        )
    }
  }

  override fun getLatestBeaconState(): BeaconState = kvStoreAccessor.get(Schema.LatestBeaconState).get()

  override fun getBeaconState(beaconBlockRoot: ByteArray): BeaconState? =
    kvStoreAccessor.get(Schema.BeaconStateByBlockRoot, beaconBlockRoot).getOrNull()

  override fun getSealedBeaconBlock(beaconBlockRoot: ByteArray): SealedBeaconBlock? =
    kvStoreAccessor.get(Schema.SealedBeaconBlockByBlockRoot, beaconBlockRoot).getOrNull()

<<<<<<< HEAD
  override fun getSealedBeaconBlock(blockNumber: ULong): SealedBeaconBlock? =
    kvStoreAccessor.get(Schema.BlockRootByBlockNumber, blockNumber).getOrNull()?.let { blockRoot ->
      getSealedBeaconBlock(blockRoot)
    }
=======
  override fun getSealedBeaconBlock(beaconBlockNumber: ULong): SealedBeaconBlock? =
    kvStoreAccessor
      .get(Schema.BeaconBlockRootByBlockNumber, beaconBlockNumber)
      .flatMap { blockRoot -> kvStoreAccessor.get(Schema.SealedBeaconBlockByBlockRoot, blockRoot) }
      .getOrNull()
>>>>>>> 9881b7a7

  override fun newUpdater(): Updater = KvUpdater(this.kvStoreAccessor)

  override fun close() {
    kvStoreAccessor.close()
  }

  class KvUpdater(
    kvStoreAccessor: KvStoreAccessor,
  ) : Updater {
    private val transaction: KvStoreTransaction = kvStoreAccessor.startTransaction()

    override fun putBeaconState(beaconState: BeaconState): Updater {
      transaction.put(Schema.BeaconStateByBlockRoot, beaconState.latestBeaconBlockHeader.hash, beaconState)
      transaction.put(Schema.LatestBeaconState, beaconState)
      return this
    }

<<<<<<< HEAD
    override fun putSealedBeaconBlock(
      sealedBeaconBlock: SealedBeaconBlock,
      beaconBlockRoot: ByteArray,
    ): Updater {
      transaction.put(Schema.SealedBeaconBlockByBlockRoot, beaconBlockRoot, sealedBeaconBlock)
      transaction.put(
        Schema.BlockRootByBlockNumber,
        sealedBeaconBlock.beaconBlock.beaconBlockHeader.number,
        beaconBlockRoot,
      )
=======
    override fun putSealedBeaconBlock(sealedBeaconBlock: SealedBeaconBlock): Updater {
      transaction.put(
        Schema.SealedBeaconBlockByBlockRoot,
        sealedBeaconBlock.beaconBlock.beaconBlockHeader.hash,
        sealedBeaconBlock,
      )
      transaction.put(
        Schema.BeaconBlockRootByBlockNumber,
        sealedBeaconBlock.beaconBlock.beaconBlockHeader.number,
        sealedBeaconBlock.beaconBlock.beaconBlockHeader.hash,
      )

>>>>>>> 9881b7a7
      return this
    }

    override fun commit() {
      transaction.commit()
    }

    override fun rollback() {
      transaction.rollback()
    }

    override fun close() {
      transaction.close()
    }
  }
}<|MERGE_RESOLUTION|>--- conflicted
+++ resolved
@@ -74,18 +74,11 @@
   override fun getSealedBeaconBlock(beaconBlockRoot: ByteArray): SealedBeaconBlock? =
     kvStoreAccessor.get(Schema.SealedBeaconBlockByBlockRoot, beaconBlockRoot).getOrNull()
 
-<<<<<<< HEAD
-  override fun getSealedBeaconBlock(blockNumber: ULong): SealedBeaconBlock? =
-    kvStoreAccessor.get(Schema.BlockRootByBlockNumber, blockNumber).getOrNull()?.let { blockRoot ->
-      getSealedBeaconBlock(blockRoot)
-    }
-=======
   override fun getSealedBeaconBlock(beaconBlockNumber: ULong): SealedBeaconBlock? =
     kvStoreAccessor
       .get(Schema.BeaconBlockRootByBlockNumber, beaconBlockNumber)
       .flatMap { blockRoot -> kvStoreAccessor.get(Schema.SealedBeaconBlockByBlockRoot, blockRoot) }
       .getOrNull()
->>>>>>> 9881b7a7
 
   override fun newUpdater(): Updater = KvUpdater(this.kvStoreAccessor)
 
@@ -104,18 +97,6 @@
       return this
     }
 
-<<<<<<< HEAD
-    override fun putSealedBeaconBlock(
-      sealedBeaconBlock: SealedBeaconBlock,
-      beaconBlockRoot: ByteArray,
-    ): Updater {
-      transaction.put(Schema.SealedBeaconBlockByBlockRoot, beaconBlockRoot, sealedBeaconBlock)
-      transaction.put(
-        Schema.BlockRootByBlockNumber,
-        sealedBeaconBlock.beaconBlock.beaconBlockHeader.number,
-        beaconBlockRoot,
-      )
-=======
     override fun putSealedBeaconBlock(sealedBeaconBlock: SealedBeaconBlock): Updater {
       transaction.put(
         Schema.SealedBeaconBlockByBlockRoot,
@@ -128,7 +109,6 @@
         sealedBeaconBlock.beaconBlock.beaconBlockHeader.hash,
       )
 
->>>>>>> 9881b7a7
       return this
     }
 
