--- conflicted
+++ resolved
@@ -28,7 +28,6 @@
 import maru.core.HashUtil
 import maru.serialization.rlp.bodyRoot
 import maru.serialization.rlp.stateRoot
-import org.hyperledger.besu.consensus.common.bft.ConsensusRoundIdentifier
 import tech.pegasys.teku.infrastructure.async.SafeFuture
 
 interface StateTransition {
@@ -53,14 +52,9 @@
   ): SafeFuture<Result<BeaconState, StateTransition.StateTransitionError>> {
     val validatorsForBlockFuture = validatorProvider.getValidatorsForBlock(block.beaconBlockHeader)
     val proposerForBlockFuture =
-<<<<<<< HEAD
-      proposerSelector.selectProposerForRound(
-        ConsensusRoundIdentifier(block.beaconBlockHeader.number.toLong(), block.beaconBlockHeader.round.toInt()),
-=======
       proposerSelector.getProposerForBlock(
         block.beaconBlockHeader
           .toConsensusRoundIdentifier(),
->>>>>>> 9881b7a7
       )
 
     return validatorsForBlockFuture.thenComposeCombined(
