/*
   Copyright 2025 Consensys Software Inc.

   Licensed under the Apache License, Version 2.0 (the "License");
   you may not use this file except in compliance with the License.
   You may obtain a copy of the License at

      http://www.apache.org/licenses/LICENSE-2.0

   Unless required by applicable law or agreed to in writing, software
   distributed under the License is distributed on an "AS IS" BASIS,
   WITHOUT WARRANTIES OR CONDITIONS OF ANY KIND, either express or implied.
   See the License for the specific language governing permissions and
   limitations under the License.
 */
package maru.config

import java.net.URL
import java.nio.file.Path
import kotlin.time.Duration
import kotlin.time.Duration.Companion.seconds
import maru.core.Validator

data class Persistence(
  val dataPath: Path,
  val privateKeyPath: Path = dataPath.resolve("private-key"),
)

data class ApiEndpointConfig(
  val endpoint: URL,
  val jwtSecretPath: String? = null,
)

data class FollowersConfig(
  val followers: Map<String, ApiEndpointConfig>,
)

data class P2P(
  val ipAddress: String,
  val port: String,
  val staticPeers: List<String> = emptyList(),
) {
  override fun equals(other: Any?): Boolean {
    if (this === other) return true
    if (javaClass != other?.javaClass) return false

    other as P2P

    if (ipAddress != other.ipAddress) return false
    if (port != other.port) return false
    if (staticPeers != other.staticPeers) return false

    return true
  }

  override fun hashCode(): Int {
    var result = ipAddress.hashCode()
    result = 31 * result + port.hashCode()
    result = 31 * result + staticPeers.hashCode()
    return result
  }
}

<<<<<<< HEAD
data class ValidatorElNode(
  val ethApiEndpoint: ApiEndpointConfig,
  val engineApiEndpoint: ApiEndpointConfig,
)

data class ValidatorDuties(
  val privateKey: ByteArray,
  // Since we cannot finish block production instantly at expected time, we need to set some safety margin
  val communicationMargin: Duration,
  val messageQueueLimit: Int = 1000,
  val roundExpiry: Duration = 1.seconds,
  val duplicateMessageLimit: Int = 100,
  val futureMessageMaxDistance: Long = 10L,
  val futureMessagesLimit: Long = 1000L,
=======
data class Validator(
  val engineApiClient: ApiEndpointConfig,
>>>>>>> 59a74730
) {
  override fun equals(other: Any?): Boolean {
    if (this === other) return true
    if (javaClass != other?.javaClass) return false

    other as ValidatorDuties

<<<<<<< HEAD
    if (messageQueueLimit != other.messageQueueLimit) return false
    if (duplicateMessageLimit != other.duplicateMessageLimit) return false
    if (futureMessageMaxDistance != other.futureMessageMaxDistance) return false
    if (futureMessagesLimit != other.futureMessagesLimit) return false
    if (!privateKey.contentEquals(other.privateKey)) return false
    if (communicationMargin != other.communicationMargin) return false
    if (roundExpiry != other.roundExpiry) return false

    return true
  }

  override fun hashCode(): Int {
    var result = messageQueueLimit
    result = 31 * result + duplicateMessageLimit
    result = 31 * result + futureMessageMaxDistance.hashCode()
    result = 31 * result + futureMessagesLimit.hashCode()
    result = 31 * result + privateKey.contentHashCode()
    result = 31 * result + communicationMargin.hashCode()
    result = 31 * result + roundExpiry.hashCode()
    return result
  }
=======
    return engineApiClient == other.engineApiClient
  }

  override fun hashCode(): Int = engineApiClient.hashCode()
>>>>>>> 59a74730
}

data class QbftOptions(
  val validatorDuties: ValidatorDuties?,
  val validatorSet: Set<Validator>,
)

data class MaruConfig(
  val persistence: Persistence,
  val qbftOptions: QbftOptions,
  val p2pConfig: P2P?,
  val validatorElNode: ValidatorElNode,
  val followers: FollowersConfig,
)<|MERGE_RESOLUTION|>--- conflicted
+++ resolved
@@ -61,14 +61,12 @@
   }
 }
 
-<<<<<<< HEAD
 data class ValidatorElNode(
   val ethApiEndpoint: ApiEndpointConfig,
   val engineApiEndpoint: ApiEndpointConfig,
 )
 
 data class ValidatorDuties(
-  val privateKey: ByteArray,
   // Since we cannot finish block production instantly at expected time, we need to set some safety margin
   val communicationMargin: Duration,
   val messageQueueLimit: Int = 1000,
@@ -76,46 +74,7 @@
   val duplicateMessageLimit: Int = 100,
   val futureMessageMaxDistance: Long = 10L,
   val futureMessagesLimit: Long = 1000L,
-=======
-data class Validator(
-  val engineApiClient: ApiEndpointConfig,
->>>>>>> 59a74730
-) {
-  override fun equals(other: Any?): Boolean {
-    if (this === other) return true
-    if (javaClass != other?.javaClass) return false
-
-    other as ValidatorDuties
-
-<<<<<<< HEAD
-    if (messageQueueLimit != other.messageQueueLimit) return false
-    if (duplicateMessageLimit != other.duplicateMessageLimit) return false
-    if (futureMessageMaxDistance != other.futureMessageMaxDistance) return false
-    if (futureMessagesLimit != other.futureMessagesLimit) return false
-    if (!privateKey.contentEquals(other.privateKey)) return false
-    if (communicationMargin != other.communicationMargin) return false
-    if (roundExpiry != other.roundExpiry) return false
-
-    return true
-  }
-
-  override fun hashCode(): Int {
-    var result = messageQueueLimit
-    result = 31 * result + duplicateMessageLimit
-    result = 31 * result + futureMessageMaxDistance.hashCode()
-    result = 31 * result + futureMessagesLimit.hashCode()
-    result = 31 * result + privateKey.contentHashCode()
-    result = 31 * result + communicationMargin.hashCode()
-    result = 31 * result + roundExpiry.hashCode()
-    return result
-  }
-=======
-    return engineApiClient == other.engineApiClient
-  }
-
-  override fun hashCode(): Int = engineApiClient.hashCode()
->>>>>>> 59a74730
-}
+)
 
 data class QbftOptions(
   val validatorDuties: ValidatorDuties?,
